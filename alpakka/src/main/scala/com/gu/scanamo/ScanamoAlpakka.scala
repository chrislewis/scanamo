--- conflicted
+++ resolved
@@ -15,110 +15,4 @@
   def exec[A](client: DynamoClient)(op: ScanamoOps[A])(implicit ec: ExecutionContext): Future[A] =
     op.foldMap(AlpakkaInterpreter.future(client)(ec))
 
-<<<<<<< HEAD
-  @deprecated("Use [[exec]] with [[com.gu.scanamo.Table.put]]", "1.0")
-  def put[T: DynamoFormat](
-    client: DynamoClient
-  )(tableName: String)(item: T)(implicit ec: ExecutionContext): Future[Option[Either[DynamoReadError, T]]] =
-    exec(client)(ScanamoFree.put(tableName)(item))
-
-  @deprecated("Use [[exec]] with [[com.gu.scanamo.Table.putAll]]", "1.0")
-  def putAll[T: DynamoFormat](
-    client: DynamoClient
-  )(tableName: String)(items: Set[T])(implicit ec: ExecutionContext): Future[List[BatchWriteItemResult]] =
-    exec(client)(ScanamoFree.putAll(tableName)(items))
-
-  @deprecated("Use [[exec]] with [[com.gu.scanamo.Table.get]]", "1.0")
-  def get[T: DynamoFormat](
-    client: DynamoClient
-  )(tableName: String)(key: UniqueKey[_])(implicit ec: ExecutionContext): Future[Option[Either[DynamoReadError, T]]] =
-    exec(client)(ScanamoFree.get[T](tableName)(key))
-
-  @deprecated("Use [[exec]] with [[com.gu.scanamo.Table.consistently]]", "1.0")
-  def getWithConsistency[T: DynamoFormat](
-    client: DynamoClient
-  )(tableName: String)(key: UniqueKey[_])(implicit ec: ExecutionContext): Future[Option[Either[DynamoReadError, T]]] =
-    exec(client)(ScanamoFree.getWithConsistency[T](tableName)(key))
-
-  @deprecated("Use [[exec]] with [[com.gu.scanamo.Table.getAll]]", "1.0")
-  def getAll[T: DynamoFormat](
-    client: DynamoClient
-  )(tableName: String)(keys: UniqueKeys[_])(implicit ec: ExecutionContext): Future[Set[Either[DynamoReadError, T]]] =
-    exec(client)(ScanamoFree.getAll[T](tableName)(keys))
-
-  @deprecated("Use [[exec]] with [[com.gu.scanamo.Table.getAll]] and [[com.gu.scanamo.Table.consistently]]", "1.0")
-  def getAllWithConsistency[T: DynamoFormat](
-    client: DynamoClient
-  )(tableName: String)(keys: UniqueKeys[_])(implicit ec: ExecutionContext): Future[Set[Either[DynamoReadError, T]]] =
-    exec(client)(ScanamoFree.getAllWithConsistency[T](tableName)(keys))
-
-  @deprecated("Use [[exec]] with [[com.gu.scanamo.Table.delete]]", "1.0")
-  def delete[T](
-    client: DynamoClient
-  )(tableName: String)(key: UniqueKey[_])(implicit ec: ExecutionContext): Future[DeleteItemResult] =
-    exec(client)(ScanamoFree.delete(tableName)(key))
-
-  @deprecated("Use [[exec]] with [[com.gu.scanamo.Table.deleteAll]]", "1.0")
-  def deleteAll(
-    client: DynamoClient
-  )(tableName: String)(items: UniqueKeys[_])(implicit ec: ExecutionContext): Future[List[BatchWriteItemResult]] =
-    exec(client)(ScanamoFree.deleteAll(tableName)(items))
-
-  @deprecated("Use [[exec]] with [[com.gu.scanamo.Table.update]]", "1.0")
-  def update[V: DynamoFormat](client: DynamoClient)(tableName: String)(key: UniqueKey[_], expression: UpdateExpression)(
-    implicit ec: ExecutionContext
-  ): Future[Either[DynamoReadError, V]] =
-    exec(client)(ScanamoFree.update[V](tableName)(key)(expression))
-
-  @deprecated("Use [[exec]] with [[com.gu.scanamo.Table.scan]]", "1.0")
-  def scan[T: DynamoFormat](
-    client: DynamoClient
-  )(tableName: String)(implicit ec: ExecutionContext): Future[List[Either[DynamoReadError, T]]] =
-    exec(client)(ScanamoFree.scan(tableName))
-
-  @deprecated("Use [[exec]] with [[com.gu.scanamo.Table.limit]]", "1.0")
-  def scanWithLimit[T: DynamoFormat](
-    client: DynamoClient
-  )(tableName: String, limit: Int)(implicit ec: ExecutionContext): Future[List[Either[DynamoReadError, T]]] =
-    exec(client)(ScanamoFree.scanWithLimit(tableName, limit))
-
-  @deprecated("Use [[exec]] with [[com.gu.scanamo.Table.index]]", "1.0")
-  def scanIndex[T: DynamoFormat](
-    client: DynamoClient
-  )(tableName: String, indexName: String)(implicit ec: ExecutionContext): Future[List[Either[DynamoReadError, T]]] =
-    exec(client)(ScanamoFree.scanIndex(tableName, indexName))
-
-  @deprecated("Use [[exec]] with [[com.gu.scanamo.Table.index]] and [[com.gu.scanamo.SecondaryIndex.limit]]", "1.0")
-  def scanIndexWithLimit[T: DynamoFormat](client: DynamoClient)(tableName: String, indexName: String, limit: Int)(
-    implicit ec: ExecutionContext
-  ): Future[List[Either[DynamoReadError, T]]] =
-    exec(client)(ScanamoFree.scanIndexWithLimit(tableName, indexName, limit))
-
-  @deprecated("Use [[exec]] with [[com.gu.scanamo.Table.query]]", "1.0")
-  def query[T: DynamoFormat](
-    client: DynamoClient
-  )(tableName: String)(query: Query[_])(implicit ec: ExecutionContext): Future[List[Either[DynamoReadError, T]]] =
-    exec(client)(ScanamoFree.query(tableName)(query))
-
-  @deprecated("Use [[exec]] with [[com.gu.scanamo.Table.limit]]", "1.0")
-  def queryWithLimit[T: DynamoFormat](client: DynamoClient)(
-    tableName: String
-  )(query: Query[_], limit: Int)(implicit ec: ExecutionContext): Future[List[Either[DynamoReadError, T]]] =
-    exec(client)(ScanamoFree.queryWithLimit(tableName)(query, limit))
-
-  @deprecated("Use [[exec]] with [[com.gu.scanamo.Table.index]]", "1.0")
-  def queryIndex[T: DynamoFormat](client: DynamoClient)(tableName: String, indexName: String)(
-    query: Query[_]
-  )(implicit ec: ExecutionContext): Future[List[Either[DynamoReadError, T]]] =
-    exec(client)(ScanamoFree.queryIndex(tableName, indexName)(query))
-
-  @deprecated("Use [[exec]] with [[com.gu.scanamo.Table.index]] and [[com.gu.scanamo.SecondaryIndex.limit]]", "1.0")
-  def queryIndexWithLimit[T: DynamoFormat](client: DynamoClient)(
-    tableName: String,
-    indexName: String
-  )(query: Query[_], limit: Int)(implicit ec: ExecutionContext): Future[List[Either[DynamoReadError, T]]] =
-    exec(client)(ScanamoFree.queryIndexWithLimit(tableName, indexName)(query, limit))
-
-=======
->>>>>>> aea90117
 }