--- conflicted
+++ resolved
@@ -72,19 +72,11 @@
   .settings(
     libraryDependencies ++= Seq(
       awsDynamoDB,
-<<<<<<< HEAD
       "com.chuusai"          %% "shapeless"  % "2.3.3",
-      "com.github.mpilquist" %% "simulacrum" % "0.16.0",
+      "com.github.mpilquist" %% "simulacrum" % "0.17.0",
       "org.typelevel"        %% "cats-core"  % catsVersion,
       "org.scalacheck"       %% "scalacheck" % "1.14.0" % Test,
       "org.scalatest"        %% "scalatest"  % "3.0.7" % Test
-=======
-      "com.chuusai" %% "shapeless" % "2.3.3",
-      "com.github.mpilquist" %% "simulacrum" % "0.17.0",
-      "org.typelevel" %% "cats-core" % catsVersion,
-      "org.scalacheck" %% "scalacheck" % "1.14.0" % Test,
-      "org.scalatest" %% "scalatest" % "3.0.7" % Test
->>>>>>> 74150cdb
     ),
     doctestMarkdownEnabled := true,
     doctestDecodeHtmlEntities := true,
@@ -115,15 +107,9 @@
   .settings(
     libraryDependencies ++= Seq(
       awsDynamoDB,
-<<<<<<< HEAD
       "com.chuusai"          %% "shapeless"  % "2.3.3",
       "org.typelevel"        %% "cats-free"  % catsVersion,
-      "com.github.mpilquist" %% "simulacrum" % "0.16.0",
-=======
-      "com.chuusai" %% "shapeless" % "2.3.3",
-      "org.typelevel" %% "cats-free" % catsVersion,
       "com.github.mpilquist" %% "simulacrum" % "0.17.0",
->>>>>>> 74150cdb
       // Use Joda for custom conversion example
       "org.joda"       % "joda-convert" % "2.2.1"  % Provided,
       "joda-time"      % "joda-time"    % "2.10.2" % Test,
