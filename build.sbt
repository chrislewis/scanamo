--- conflicted
+++ resolved
@@ -1,7 +1,7 @@
 scalaVersion in ThisBuild := "2.12.4"
 crossScalaVersions in ThisBuild := Seq("2.11.11", scalaVersion.value)
 
-val catsVersion = "1.0.1"
+val catsVersion = "1.1.0"
 
 val commonSettings =  Seq(
   organization := "com.gu",
@@ -75,12 +75,7 @@
       "com.amazonaws" % "aws-java-sdk-dynamodb" % "1.11.256",
       "com.chuusai" %% "shapeless" % "2.3.3",
       "com.github.mpilquist" %% "simulacrum" % "0.11.0",
-<<<<<<< HEAD
-      "org.typelevel" %% "cats-core" % "1.1.0",
-=======
       "org.typelevel" %% "cats-core" % catsVersion,
->>>>>>> e876cf3d
-
       "org.scalatest" %% "scalatest" % "3.0.4" % Test,
       "org.scalacheck" %% "scalacheck" % "1.13.5" % Test
     ),
