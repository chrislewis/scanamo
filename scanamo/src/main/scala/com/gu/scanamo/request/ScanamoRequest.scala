package com.gu.scanamo.request

import com.amazonaws.services.dynamodbv2.model.AttributeValue
import com.gu.scanamo.EvaluationKey
import com.gu.scanamo.query.{Condition, Query}

case class ScanamoPutRequest(
    tableName: String,
    item: AttributeValue,
    condition: Option[RequestCondition]
)

case class ScanamoDeleteRequest(
    tableName: String,
    key: Map[String, AttributeValue],
    condition: Option[RequestCondition]
)

case class ScanamoUpdateRequest(
    tableName: String,
    key: Map[String, AttributeValue],
    updateExpression: String,
    attributeNames: Map[String, String],
    attributeValues: Map[String, AttributeValue],
    condition: Option[RequestCondition]
)

case class ScanamoScanRequest(
    tableName: String,
    index: Option[String],
    options: ScanamoQueryOptions
)

case class ScanamoQueryRequest(
    tableName: String,
    index: Option[String],
    query: Query[_],
    options: ScanamoQueryOptions
)

case class ScanamoQueryOptions(
<<<<<<< HEAD
  consistent: Boolean,
  limit: Option[Int],
  exclusiveStartKey: Option[EvaluationKey],
  filter: Option[Condition[_]]
=======
    consistent: Boolean,
    limit: Option[Int],
    exclusiveStartKey: Option[Map[String, AttributeValue]],
    filter: Option[Condition[_]]
>>>>>>> e8fbbaa3
)
object ScanamoQueryOptions {
  val default = ScanamoQueryOptions(false, None, None, None)
}

case class RequestCondition(
    expression: String,
    attributeNames: Map[String, String],
    attributeValues: Option[Map[String, AttributeValue]]
)<|MERGE_RESOLUTION|>--- conflicted
+++ resolved
@@ -39,17 +39,10 @@
 )
 
 case class ScanamoQueryOptions(
-<<<<<<< HEAD
-  consistent: Boolean,
-  limit: Option[Int],
-  exclusiveStartKey: Option[EvaluationKey],
-  filter: Option[Condition[_]]
-=======
     consistent: Boolean,
     limit: Option[Int],
-    exclusiveStartKey: Option[Map[String, AttributeValue]],
+    exclusiveStartKey: Option[EvaluationKey],
     filter: Option[Condition[_]]
->>>>>>> e8fbbaa3
 )
 object ScanamoQueryOptions {
   val default = ScanamoQueryOptions(false, None, None, None)
