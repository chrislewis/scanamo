package org.scanamo

import com.amazonaws.services.dynamodbv2.AmazonDynamoDBAsync
<<<<<<< HEAD
import org.scanamo.ops.{ ScanamoInterpreters, ScanamoOps }
import scala.concurrent.{ ExecutionContext, Future }
=======
import org.scanamo.ops._
import scala.concurrent.{ExecutionContext, Future}
>>>>>>> 686b4fb5

/**
  * Provides the same interface as [[org.scanamo.Scanamo]], except that it requires an implicit
  * concurrent.ExecutionContext and returns a concurrent.Future
  *
  * Note that that com.amazonaws.services.dynamodbv2.AmazonDynamoDBAsyncClient just uses an
  * java.util.concurrent.ExecutorService to make calls asynchronously
  */
class ScanamoAsync private (client: AmazonDynamoDBAsync)(implicit ec: ExecutionContext) {
  import cats.instances.future._

  private final val interpreter = new ScanamoAsyncInterpreter(client)

  /**
    * Execute the operations built with [[org.scanamo.Table]], using the client
    * provided asynchronously
    */
  final def exec[A](op: ScanamoOps[A]): Future[A] = op.foldMap(interpreter)

}

object ScanamoAsync {
  def apply(client: AmazonDynamoDBAsync)(implicit ec: ExecutionContext): ScanamoAsync = new ScanamoAsync(client)
}<|MERGE_RESOLUTION|>--- conflicted
+++ resolved
@@ -1,13 +1,8 @@
 package org.scanamo
 
 import com.amazonaws.services.dynamodbv2.AmazonDynamoDBAsync
-<<<<<<< HEAD
-import org.scanamo.ops.{ ScanamoInterpreters, ScanamoOps }
-import scala.concurrent.{ ExecutionContext, Future }
-=======
 import org.scanamo.ops._
 import scala.concurrent.{ExecutionContext, Future}
->>>>>>> 686b4fb5
 
 /**
   * Provides the same interface as [[org.scanamo.Scanamo]], except that it requires an implicit
