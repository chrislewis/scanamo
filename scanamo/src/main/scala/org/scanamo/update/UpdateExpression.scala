--- conflicted
+++ resolved
@@ -29,7 +29,6 @@
       case (k, v) => (s"#$k", v)
     }
 
-<<<<<<< HEAD
   final def unprefixedAttributeNames: Map[String, String] = self match {
     case SimpleUpdate(leaf) => leaf.attributeNames
     case AndUpdate(l, r)    => l.unprefixedAttributeNames ++ r.unprefixedAttributeNames
@@ -55,15 +54,6 @@
     unprefixedDynamoValues.mapValues(_.toAttributeValue)
 
   final def and(that: UpdateExpression): UpdateExpression = AndUpdate(self, that)
-=======
-sealed private[update] trait LeafUpdateExpression {
-  val updateType: UpdateType
-  val attributeNames: Map[String, String]
-  val attributeValue: Option[(String, AttributeValue)]
-  val constantValue: Option[(String, AttributeValue)]
-  def expression: String
-  def prefixKeys(prefix: String): LeafUpdateExpression
->>>>>>> e3253e11
 }
 
 private[scanamo] final case class SimpleUpdate(leaf: LeafUpdateExpression) extends UpdateExpression
